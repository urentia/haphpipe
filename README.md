--- conflicted
+++ resolved
@@ -241,8 +241,6 @@
 haphpipe annotate_from_ref airwise_aligned.json --ref_gtf referenceSeq.gtf
 ```
 
-<<<<<<< HEAD
-=======
 ##### summary_stats 
 
 Generates summary statistics for samples. Input in a TXT with a list of sample directories. Output is a TXT and TSV file.
@@ -251,23 +249,14 @@
 haphpipe summary_stats --dir_list demo_dir_list.txt --amplicons
 ```
 
->>>>>>> 6d3d64fd
 ### Phylo
 
 Phylogenetic stages. Multiple sequence alignment and building phylogeny options.
 
 ##### multiple_align 
 
-<<<<<<< HEAD
-Align multiple sequences together using MAFFT. 
-Example to execute: #UPDATE
-```
-haphpipe multiple_align --dir_list demo_dir_list.txt -ref_gtf referenceSeq.gtf --amplicons
-```
-=======
 Aligns sequences using MAFFT. Input is a FASTA file with sequences wanting aligned and/or a TXT file with a list of directories AND a reference GTF file.
 Example to execute: 
 ```
 haphpipe multiple_align --dir_list demo_dir_list.txt -ref_gtf referenceSeq.gtf --amplicons
 ```
->>>>>>> 6d3d64fd
